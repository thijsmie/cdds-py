--- conflicted
+++ resolved
@@ -1,7 +1,3 @@
-<<<<<<< HEAD
-from .machinery import build_machine, Buffer, MaxSizeFinder
-from .type_helper import get_type_hints
-=======
 """
  * Copyright(c) 2021 ADLINK Technology Limited and others
  *
@@ -14,13 +10,12 @@
  * SPDX-License-Identifier: EPL-2.0 OR BSD-3-Clause
 """
 
-from .machinery import build_machine, build_key_machine, Buffer, MaxSizeFinder
->>>>>>> 307a593c
+from .machinery import build_machine, Buffer, MaxSizeFinder
+from .type_helper import get_type_hints
 
 from hashlib import md5
 from collections import defaultdict
 from inspect import isclass
-<<<<<<< HEAD
 from dataclasses import make_dataclass
 
 
@@ -32,23 +27,10 @@
     return module + "."
 
 
-=======
-
-
-def module_prefix(cls):
-    cls = cls.__class__ if not isclass(cls) else cls
-    module = cls.__module__
-    if module is None or module == str.__class__.__module__:
-        return ""
-    return module + "."
-
-
->>>>>>> 307a593c
 def qualified_name(instance):
     cls = instance.__class__ if not isclass(instance) else instance
     return module_prefix(cls) + cls.__name__
 
-<<<<<<< HEAD
 
 def make_keyholder(datatype, keylist):
     name = datatype.__name__
@@ -57,8 +39,6 @@
     fields = [(k,v) for k,v in get_type_hints(datatype, include_extras=True).items() if k in keylist]
     return make_dataclass(name, fields, namespace=namespace)
 
-=======
->>>>>>> 307a593c
 
 class CDR:
     defined_references = {}
